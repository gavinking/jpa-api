//
// Copyright (c) 2017, 2023 Contributors to the Eclipse Foundation
//

[appendix]
== Revision History

This appendix lists the significant changes
that have been made during the development of the Java Persistence 2.2
specification.

=== Maintenance Release Draft

Created document from Java Persistence 2.1
Final Release specification.

The following annotations have been marked _@Repeatable_:

* AssociationOverride
* AttributeOverride
* Convert
* JoinColumn
* MapKeyJoinColumn
* NamedEntityGraph
* NamedNativeQuery
* NamedQuery
* NamedStoredProcedureQuery
* PersistenceContext
* PersistenceUnit
* PrimaryKeyJoinColumn
* SecondaryTable
* SqlResultSetMapping
* SequenceGenerator
* TableGenerator

Added SequenceGenerators and TableGenerators annotations.

Added support for CDI injection into
AttributeConverter classes.

Added support for the mapping of the following java.time types:

* java.time.LocalDate
* java.time.LocalTime
* java.time.LocalDateTime
* java.time.OffsetTime
* java.time.OffsetDateTime

Added default Stream getResultStream() method
to Query interface.

Added default Stream<X> getResultStream()
method to TypedQuery interface.

Replaced reference to JAR file specification
in persistence provider bootstrapping section with more general
reference to Java SE service provider requirements.

Updated persistence.xml and orm.xml schemas to 2.2 versions.

Updated Related Documents.

=== Jakarta Persistence 3.0

Created document from Java Persistence 2.2 Final Release specification.

The document was converted to _Asciidoc_ format.

Packages of all API classes were changed to _jakarta.persistence_. These changes are reflected in the specification document.

Schema namespaces were changed from http://xmlns.jcp.org/xml/ns/persistence and http://xmlns.jcp.org/xml/ns/persistence/orm
to https://jakarta.ee/xml/ns/persistence and https://jakarta.ee/xml/ns/persistence/orm

References to schema versions lower than 2.2 were removed.

=== Jakarta Persistence 3.1

`EntityManagerFactory` and `EntityManager` interfaces extend `java.lang.AutoCloseable` interface

Fixed `ClassTransformer.transform` to throw Persistence API specific exception

Added support for `java.util.UUID` and `GenerationType.UUID`

Added _CEILING_, _EXP_, _FLOOR_, _LN_, _POWER_, _ROUND_, and _SIGN_
numeric functions to Jakarta Persistence QL and _ceiling()_, _exp()_,
_floor(), _ln()_, _power()_,  _round()_, and _sign()_ to Criteria API

Added _LOCAL DATE_, _LOCAL DATETIME_, and _LOCAL TIME_ functions to Jakarta Persistence QL and
corresponding _localDate()_, _localDateTime()_, and _localTime()_ to Criteria API

Added _EXTRACT_ function to Jakarta Persistence QL

Added support for __Expression__s as conditions in _Criteria_ `CASE` expressions

Clarified mixing types of query input parameters

Added missing definition of _single_valued_embeddable_object_field_ in Jakarta Persistence QL BNF

Clarified definition of the _Basic_ type

Clarified the order of parameters in the _LOCATE_ function

Clarified `SqlResultSetMapping` with multiple ``EntityResult``s and conflicting aliases

=== Jakarta Persistence 3.2

<<<<<<< HEAD
Added `||` string concatenation operator

Made the _name_ member of _TableGenerator_ and _SequenceGenerator_ optional
=======
Added support for Java record types as embeddable classes

Added `||` string concatenation operator

Added _getSingleResultOrNull()_ to _Query_, _TypedQuery_, _StoredProcedureQuery_

Added _concat()_ overload accepting list of expressions to _CriteriaBuilder_
>>>>>>> 254674c1
<|MERGE_RESOLUTION|>--- conflicted
+++ resolved
@@ -104,11 +104,6 @@
 
 === Jakarta Persistence 3.2
 
-<<<<<<< HEAD
-Added `||` string concatenation operator
-
-Made the _name_ member of _TableGenerator_ and _SequenceGenerator_ optional
-=======
 Added support for Java record types as embeddable classes
 
 Added `||` string concatenation operator
@@ -116,4 +111,5 @@
 Added _getSingleResultOrNull()_ to _Query_, _TypedQuery_, _StoredProcedureQuery_
 
 Added _concat()_ overload accepting list of expressions to _CriteriaBuilder_
->>>>>>> 254674c1
+
+Made the _name_ member of _TableGenerator_ and _SequenceGenerator_ optional
