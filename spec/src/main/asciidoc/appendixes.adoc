//
// Copyright (c) 2017, 2023 Contributors to the Eclipse Foundation
//

[appendix]
== Revision History

This appendix lists the significant changes
that have been made during the development of the Java Persistence 2.2
specification.

=== Maintenance Release Draft

Created document from Java Persistence 2.1
Final Release specification.

The following annotations have been marked _@Repeatable_:

* AssociationOverride
* AttributeOverride
* Convert
* JoinColumn
* MapKeyJoinColumn
* NamedEntityGraph
* NamedNativeQuery
* NamedQuery
* NamedStoredProcedureQuery
* PersistenceContext
* PersistenceUnit
* PrimaryKeyJoinColumn
* SecondaryTable
* SqlResultSetMapping
* SequenceGenerator
* TableGenerator

Added SequenceGenerators and TableGenerators annotations.

Added support for CDI injection into
AttributeConverter classes.

Added support for the mapping of the following java.time types:

* java.time.LocalDate
* java.time.LocalTime
* java.time.LocalDateTime
* java.time.OffsetTime
* java.time.OffsetDateTime

Added default Stream getResultStream() method
to Query interface.

Added default Stream<X> getResultStream()
method to TypedQuery interface.

Replaced reference to JAR file specification
in persistence provider bootstrapping section with more general
reference to Java SE service provider requirements.

Updated persistence.xml and orm.xml schemas to 2.2 versions.

Updated Related Documents.

=== Jakarta Persistence 3.0

Created document from Java Persistence 2.2 Final Release specification.

The document was converted to _Asciidoc_ format.

Packages of all API classes were changed to _jakarta.persistence_. These changes are reflected in the specification document.

Schema namespaces were changed from http://xmlns.jcp.org/xml/ns/persistence and http://xmlns.jcp.org/xml/ns/persistence/orm
to https://jakarta.ee/xml/ns/persistence and https://jakarta.ee/xml/ns/persistence/orm

References to schema versions lower than 2.2 were removed.

=== Jakarta Persistence 3.1

`EntityManagerFactory` and `EntityManager` interfaces extend `java.lang.AutoCloseable` interface

Fixed `ClassTransformer.transform` to throw Persistence API specific exception

Added support for `java.util.UUID` and `GenerationType.UUID`

Added _CEILING_, _EXP_, _FLOOR_, _LN_, _POWER_, _ROUND_, and _SIGN_
numeric functions to Jakarta Persistence QL and _ceiling()_, _exp()_,
_floor(), _ln()_, _power()_,  _round()_, and _sign()_ to Criteria API

Added _LOCAL DATE_, _LOCAL DATETIME_, and _LOCAL TIME_ functions to Jakarta Persistence QL and
corresponding _localDate()_, _localDateTime()_, and _localTime()_ to Criteria API

Added _EXTRACT_ function to Jakarta Persistence QL

Added support for __Expression__s as conditions in _Criteria_ `CASE` expressions

Clarified mixing types of query input parameters

Added missing definition of _single_valued_embeddable_object_field_ in Jakarta Persistence QL BNF

Clarified definition of the _Basic_ type

Clarified the order of parameters in the _LOCATE_ function

Clarified `SqlResultSetMapping` with multiple ``EntityResult``s and conflicting aliases

=== Jakarta Persistence 3.2

Added support for Java record types as embeddable classes

Added support for _java.time.Instant_ and _java.time.Year_ and clarified JDBC mappings for basic types

Added `||` string concatenation operator

Added support for specifying null precedence when ordering JPQL and criteria queries

Added _getSingleResultOrNull()_ to _Query_, _TypedQuery_, _StoredProcedureQuery_

Overload _concat()_ to accept list of expressions in _CriteriaBuilder_

Overload _where()_, _having()_, _and()_, and _or()_ to accept _List<Predicate>_ in _CriteriaQuery_ and _CriteriaBuilder_

Added _equalTo()_ and _notEqualTo()_ to _Expression_

Added _concat()_ overload accepting list of expressions to _CriteriaBuilder_

Made the _name_ member of _TableGenerator_ and _SequenceGenerator_ optional

<<<<<<< HEAD
Clarified the primary key types supported for each _GenerationType_
=======
Entity and embeddable classes may now be static inner classes

Primary key classes are no longer required to be public and serializable

Pulled _getParameters()_ up from _CriteriaQuery_ to _CommonAbstractCriteria_
>>>>>>> cebcf866
<|MERGE_RESOLUTION|>--- conflicted
+++ resolved
@@ -124,12 +124,10 @@
 
 Made the _name_ member of _TableGenerator_ and _SequenceGenerator_ optional
 
-<<<<<<< HEAD
 Clarified the primary key types supported for each _GenerationType_
-=======
+
 Entity and embeddable classes may now be static inner classes
 
 Primary key classes are no longer required to be public and serializable
 
-Pulled _getParameters()_ up from _CriteriaQuery_ to _CommonAbstractCriteria_
->>>>>>> cebcf866
+Pulled _getParameters()_ up from _CriteriaQuery_ to _CommonAbstractCriteria_